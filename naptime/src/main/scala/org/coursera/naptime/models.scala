/*
 * Copyright 2016 Coursera Inc.
 *
 * Licensed under the Apache License, Version 2.0 (the "License");
 * you may not use this file except in compliance with the License.
 * You may obtain a copy of the License at
 *
 *     http://www.apache.org/licenses/LICENSE-2.0
 *
 * Unless required by applicable law or agreed to in writing, software
 * distributed under the License is distributed on an "AS IS" BASIS,
 * WITHOUT WARRANTIES OR CONDITIONS OF ANY KIND, either express or implied.
 * See the License for the specific language governing permissions and
 * limitations under the License.
 */

package org.coursera.naptime

import com.linkedin.data.DataMap
import org.coursera.naptime.QueryStringParser.NaptimeParseError
import org.coursera.naptime.schema.AuthOverride
import org.coursera.naptime.schema.RelationType
import org.coursera.naptime.schema.Resource
import org.coursera.naptime.schema.GraphQLRelationAnnotation
import play.api.http.Status
import play.api.i18n.Lang
import play.api.libs.json.JsObject
import play.api.libs.json.JsString
import play.api.libs.json.Json
import play.api.mvc.RequestHeader

import scala.annotation.implicitNotFound
import play.api.libs.json.OFormat

import scala.annotation.tailrec
import scala.collection.immutable
import scala.util.Failure
import scala.util.Success
import scala.util.Try
import scala.util.parsing.combinator.RegexParsers

/**
 * All the contextual information about a naptime request.
 */
class RestContext[+AuthType, +BodyType] private[naptime] (
    val body: BodyType,
    val auth: AuthType,
    private[this] val _request: RequestHeader,
    val paging: RequestPagination,
    val includes: RequestIncludes,
    val fields: RequestFields) {

  def request: RequestHeader = _request
  def acceptLanguages = _request.acceptLanguages

  /**
   * Compute the preferred language for this context given a set of available languages.
   *
   * @param availableLanguages The set of languages that are available for a given piece of content.
   * @param default The default language of the piece of content.
   * @return
   */
  def selectLanguage(availableLanguages: Set[Lang], default: Lang): Lang = {

    /**
     * Implementation of the tail-recursive algorithm.
     *
     * @param languagePreferences Preferences in decreasing preference order (from the request)
     * @return The language to use.
     */
    @tailrec
    def findPreferredLanguage(languagePreferences: Seq[Lang]): Lang = {
      if (languagePreferences.isEmpty) default
      else {
        val satisfiableLanguage = availableLanguages.find(_.satisfies(languagePreferences.head))
        if (satisfiableLanguage.isDefined) satisfiableLanguage.get
        else findPreferredLanguage(languagePreferences.tail)
      }
    }

    findPreferredLanguage(acceptLanguages)
  }

  private[naptime] def copyWithAuth[NewAuth](newAuth: NewAuth): RestContext[NewAuth, BodyType] = {
    new RestContext(body, newAuth, _request, paging, includes, fields)
  }
}

/**
 * Configure the defaults for pagination.
 */
case class PaginationConfiguration(defaultLimit: Int = 100)

/**
 * Calculates the request pagination.
 *
 * TODO: URL-safe base64 encoding
 */
case class RequestPagination(limit: Int, start: Option[String], isDefault: Boolean) {
  def startAsInt: Option[Int] = {
    try {
      start.map(_.toInt)
    } catch {
      case _: NumberFormatException =>
        throw Errors.BadRequest(msg = s"Paging start should be an integer, was $start")
    }
  }

  /**
   * A hashcode-like function that includes in its values only the things we actually care about
   * when computing an ETag.
   *
   * @return a stable integer used in an ETag computation.
   */
  def eTagHashCode(): Int = Set(limit, start.hashCode()).hashCode()
}

object RequestPagination {

  /**
   * Parse pagination from the request header, falling back to the configuration as requested.
   */
  def apply(rh: RequestHeader, configuration: PaginationConfiguration): RequestPagination = {
    // Parse out the start parameter.
    val start = rh.queryString.get("start").flatMap(_.headOption)
    // Parse out the limit string.
    val limit =
      rh.queryString.get("limit").flatMap(_.headOption).flatMap(str => Try(str.toInt).toOption)
    limit
      .map { limit =>
        RequestPagination(limit, start, isDefault = false)
      }
      .getOrElse(RequestPagination(configuration.defaultLimit, start, isDefault = true))
  }
}

/**
 * Information about one particular choice of value for one particular facet.
 *
 * @param id The id or code for this facet value.
 * @param name The display name for this facet value.
 * @param count The number of results for this facet.
 */
case class FacetFieldValue(id: String, name: Option[String], count: Long)
object FacetFieldValue {
  implicit val format: OFormat[FacetFieldValue] = Json.format[FacetFieldValue]
}

/**
 * Contains all of the information relating to a facet in a sophisticated search.
 *
 * @param facetEntries An ordered (potentially partial) list of facet entries.
 * @param fieldCardinality Not all potential values for this facet may be included.
 *                         The fieldCardinality is the count of all possible different values for
 *                         this facet.
 */
case class FacetField(facetEntries: immutable.Seq[FacetFieldValue], fieldCardinality: Option[Long])
object FacetField {
  implicit val format: OFormat[FacetField] = Json.format[FacetField]
}

/**
 * If there are subsequent pages, include a next 'pointer'. This is opaque to clients.
 *
 * TODO: consider base64 encoding over the wire for safety.
 *
 * @param facets If present, a map of field name to facet information.
 */
case class ResponsePagination(
    next: Option[String],
    total: Option[Long] = None,
    facets: Option[Map[String, FacetField]] = None)

object ResponsePagination {
  implicit val format = Json.format[ResponsePagination]
  val empty = ResponsePagination(None, None, None)
}

/**
 * Passed to Resources so if there are certain related objects that require more work to fetch,
 * they can skip that work if the request does not ask for those related resources.
 *
 * Note: the API is intentionally severely constrained to allow for future flexibility and internal
 * changes to the Naptime framework.
 */
trait RequestIncludes {

  /**
   * Whether related resource that `fieldName` references should be included in the response.
   *
   * @param fieldName The field name of the current resource
   * @return Whether the request asks for that fieldName to be followed and included in the response
   */
  def includeFieldsRelatedResource(fieldName: String): Boolean
  def forResource(resource: ResourceName): Option[RequestIncludes]
}

/**
 * The type safe structure of the requested includes for a request.
 *
 * Represents the requested related models that are requested (for field projections a.k.a. the
 * `fields` parameter) as well as the requested related resources (e.g. the `include` parameter.)
 *
 * @param fields The fields referenced for inclusion operations for the current resource.
 * @param resources A map containing the fields to include for other resources.
 */
private[naptime] case class QueryIncludes(
    fields: Set[String],
    resources: Map[ResourceName, Set[String]])
    extends RequestIncludes {

  override def includeFieldsRelatedResource(fieldName: String): Boolean = fields.contains(fieldName)

  override def forResource(resource: ResourceName): Option[QueryIncludes] = {
    resources.get(resource).map { relatedResourceFields =>
      QueryIncludes(relatedResourceFields, Map.empty)
    }
  }
}

object QueryIncludes {

  def apply(queryParam: String): Try[QueryIncludes] = {
    if (queryParam.isEmpty) {
      Success(empty)
    } else {
      val parseResult = QueryStringParser.parseQueryIncludes(queryParam)
      parseResult match {
        case QueryStringParser.Success(res, _) => Success(res)
        case QueryStringParser.NoSuccess(msg, _) =>
          Failure(new NaptimeParseError("includes", msg))
      }
    }
  }

  val empty = QueryIncludes(Set.empty, Map.empty)
}

/**
 * Contains all the required information related to a resource's fields.
 *
 * @param defaultFields The default fields that should be included in a response.
 * @param fieldsPermissionsFunction A function that, given a request header, determines if particular
 *                            fields are to be included in the response. This function can be used
 *                            to hide particular fields depending on arbitrary information about the
 *                            request. (e.g. Sensitive fields can be made unavailable in certain
 *                            contexts. (e.g. CORS, 3rd party requests to APIs, JSONP, etc.)
 *                            IMPORTANT NOTE: this functionality is not fully implemented yet!
 *                            WORK IN PROGRESS. DO NOT USE YET!
 * @param relations A map of field name to related resource's name and version pair. This
 *                  configuration is used to automatically join related resources as requested. For
 *                  example, if we have an "author" id field that references the "userBasicProfile"
 *                  v1 resource, and a "post" id field that references a "discoursePost" v1 the map
 *                  would look like: `Map("author" -> ("userBasicProfile", 1), "post" ->
 *                  ("discoursePost", 1))`.
 * @param format The JSON serialization formatter for the resource.
 * @tparam T The type of the resource in the collection.
 */
@implicitNotFound(
  """Implement an implicit ResourceFields using the FieldsBuilder (ex: implicit val fields =
    ResourceFields.withDefaultFields("name", "desc"). If you encounter this error in a
    `withRelated` clause, be sure to import that resource's fields object.""")
sealed case class ResourceFields[T](
    defaultFields: Set[String],
    fieldsPermissionsFunction: FieldsFunction,
    relations: Map[String, ResourceName],
    graphQLRelations: Map[String, GraphQLRelation])(implicit format: OFormat[T]) {

  private[this] val relationsInJson = relations.map {
    case (field, resourceName) =>
      field -> JsString(resourceName.identifier)
  }.toList

  /**
   * Generates the JsObject that goes inside the `links` field in responses for
   * Play-Json engines.
   * @param fieldsToInclude
   * @return
   */
  private[naptime] def makeMetaRelationsMap(fieldsToInclude: Set[String]): JsObject = {
    val filtered = relationsInJson.filter(field => fieldsToInclude.contains(field._1))
    JsObject(filtered)
  }

  private[naptime] def makeLinksRelationsMap(
      links: DataMap,
      name: String,
      includes: RequestIncludes): Unit = {
    val relationMap = new DataMap()
    links.put(name, relationMap)
    relations.foreach {
      case (field, resourceName) =>
        relationMap.put(field, resourceName.identifier)
    }
  }

  private[naptime] def computeFields(rh: RequestHeader): Try[RequestFields] = {
    // Try the header override first
    rh.headers
      .get(ResourceFields.FIELDS_HEADER)
      .map { fieldsHeader =>
        fieldsHeader.toLowerCase match {
          case "all" => Success(AllFields)
          case _ =>
            Failure(
              new NaptimeActionException(
                Status.BAD_REQUEST,
                Some("naptime.parse.fieldsHeader"),
                Some(s"Invalid ${ResourceFields.FIELDS_HEADER} option")))
        }
      }
      .getOrElse {
        // Merge all query parameters together with a comma to take the union of them all.
        rh.queryString
          .get("fields")
          .map { fieldsSeq =>
            val unparsed = fieldsSeq.mkString(",")
            QueryFields(unparsed).map { parsed =>
              // TODO: FieldFn should be applied here.
              parsed.mergeWithDefaults(defaultFields)
            }
          }
          .getOrElse {
            // TODO: FieldFn should be applied here?
            Success(QueryFields(defaultFields, Map.empty))
          }
      }
  }

  private[naptime] def computeIncludes(rh: RequestHeader): Try[QueryIncludes] = {
    rh.queryString
      .get("includes")
      .map { includesSeq =>
        val unparsed = includesSeq.mkString(",")
        QueryIncludes(unparsed) // No default includes to deal with / etc.
      }
      .getOrElse {
        Success(QueryIncludes.empty)
      }
  }

  private[this] def withFieldsInternal(fieldNames: Set[String]): ResourceFields[T] = {
    val intersection = fieldNames.intersect(defaultFields)
    require(intersection.isEmpty, s"Duplicate field names provided: $intersection")
    copy(defaultFields = defaultFields ++ fieldNames)
  }

  def withDefaultFields(fieldNames: String*): ResourceFields[T] = {
    withFieldsInternal(fieldNames.toSet)
  }

  def withDefaultFields(fieldNames: Iterable[String]): ResourceFields[T] = {
    withFieldsInternal(fieldNames.toSet)
  }

  def withRelated(newRelations: Map[String, ResourceName]): ResourceFields[T] = {
    val intersection = newRelations.keySet.intersect(relations.keySet)
    require(intersection.isEmpty, s"Duplicate relations provided for: $intersection")
    copy(relations = relations ++ newRelations)
  }

  def withRelated(newRelations: (String, ResourceName)*): ResourceFields[T] = {
    withRelated(newRelations.toMap)
  }

<<<<<<< HEAD
  def withReverseRelations(newRelations: Map[String, ReverseRelation]): ResourceFields[T] = {
    val intersection = newRelations.keySet.intersect(reverseRelations.keySet)
=======
  def withGraphQLRelations(newRelations: Map[String, GraphQLRelation]): Fields[T] = {
    val intersection = newRelations.keySet.intersect(graphQLRelations.keySet)
>>>>>>> 7a49db0d
    require(intersection.isEmpty, s"Duplicate relations provided for: $intersection")
    copy(graphQLRelations = graphQLRelations ++ newRelations)
  }

<<<<<<< HEAD
  def withReverseRelations(newRelations: (String, ReverseRelation)*): ResourceFields[T] = {
    withReverseRelations(newRelations.toMap)
=======
  def withGraphQLRelations(newRelations: (String, GraphQLRelation)*): Fields[T] = {
    withGraphQLRelations(newRelations.toMap)
>>>>>>> 7a49db0d
  }
}

object ResourceFields {
  def apply[T](implicit format: OFormat[T]): ResourceFields[T] = {
    ResourceFields(Set.empty, FieldsFunction.default, Map.empty, Map.empty)
  }

  val FIELDS_HEADER = "X-Coursera-Naptime-Fields"

  private[naptime] val FAKE_FIELDS: ResourceFields[_] =
    ResourceFields(Set.empty, FieldsFunction.default, Map.empty, Map.empty)(null)
}

// TODO(saeta): FieldFn should also take advantage of the authentication applied. This will require
// adding additional type information to many models.
sealed trait FieldsFunction extends ((RequestHeader, QueryFields) => QueryFields) {
  // Nothing here for now.
}

object FieldsFunction {

  /**
   * Default fields function that does not modify the query fields by default.
   *
   * @return
   */
  def default = new FieldsFunction {
    override def apply(rh: RequestHeader, qf: QueryFields) = qf
  }
}

/**
 * Passed to Resources so if there are certain fields that require more work to fetch, they can skip
 * that work if the request does not include it.
 *
 * Note: the API is intentionally severely constrained to allow for future flexibility and internal
 * changes to the Naptime framework.
 */
trait RequestFields {
  def hasField(name: String): Boolean
  def forResource(resource: ResourceName): Option[RequestFields]

  private[naptime] def mergeWithDefaults(defaults: Set[String]): RequestFields
}

object RequestFields {
  val empty = QueryFields.empty
}

/**
 * The structured name + version + path of a resource.
 *
 * @param topLevelName The first top level name.
 * @param version The version of the top level resource.
 * @param resourcePath The names of path selectors.
 */
case class ResourceName(
    topLevelName: String,
    version: Int,
    resourcePath: immutable.Seq[String] = List.empty) {
  def identifier: String = {
    val suffix = if (resourcePath.isEmpty) "" else resourcePath.mkString("/", "/", "")
    s"$topLevelName.v$version$suffix"
  }
}

object ResourceName {
  private[this] val PARSE_REGEX = "([^./]+).v(\\d+)(.*)".r

  def parse(unparsed: String): Option[ResourceName] = {
    unparsed match {
      case PARSE_REGEX(topLevelName, version, path) =>
        Try {
          val parsed = if (path.nonEmpty) {
            path.split("/").toList.tail
          } else {
            List.empty
          }
          new ResourceName(topLevelName, version.toInt, parsed)
        }.toOption
      case _ => None
    }
  }

  def fromResource(resource: Resource): ResourceName = {
    ResourceName(resource.name, resource.version.getOrElse(0L).toInt)
  }
}

/**
 * Used to disable all fields filtering.
 */
private[naptime] object AllFields extends RequestFields {
  override def hasField(name: String) = true

  override def forResource(resource: ResourceName) = Some(this)

  override private[naptime] def mergeWithDefaults(defaults: Set[String]) = this
}

/**
 * The type safe structure of a resources in the request.
 *
 * This data structure is used to represent the fields of models that are requested (for field
 * projections a.k.a. the `fields` parameter) as well as the requested related resources (e.g. the
 * `include` parameter.)
 *
 * @param fields The fields referenced for the current resource.
 * @param resources (Naptime-visible-only) the other referenced resources.
 */
private[naptime] case class QueryFields(
    fields: Set[String],
    resources: Map[ResourceName, Set[String]])
    extends RequestFields {

  override def hasField(name: String): Boolean = fields.contains(name)

  override def forResource(resource: ResourceName): Option[QueryFields] = {
    resources.get(resource).map { s =>
      QueryFields(s, Map.empty)
    }
  }

  override private[naptime] def mergeWithDefaults(defaults: Set[String]) = {
    val (negations, additions) = fields.partition(_.startsWith("-"))
    val excludeFields = negations.map(_.substring(1))
    val computed = additions.union(defaults).diff(excludeFields)
    copy(fields = computed)
  }
}

object QueryFields {

  def apply(queryParam: String): Try[QueryFields] = {
    if (queryParam.isEmpty) {
      Success(empty)
    } else {
      val parseResult = QueryStringParser.parseQueryFields(queryParam)
      parseResult match {
        case QueryStringParser.Success(res, _) => Success(res)
        case QueryStringParser.NoSuccess(msg, _) =>
          Failure(new NaptimeParseError("fields", msg))
      }
    }
  }

  val empty = QueryFields(Set.empty, Map.empty)
}

/**
 * Used to wrap a [[RequestFields]] but substitute out new related resources.
 */
private[naptime] case class DelegateFields(
    delegate: RequestFields,
    resources: Map[ResourceName, RequestFields])
    extends RequestFields {
  override def hasField(name: String): Boolean = delegate.hasField(name)

  override private[naptime] def mergeWithDefaults(defaults: Set[String]): RequestFields = {
    copy(delegate = delegate.mergeWithDefaults(defaults))
  }

  override def forResource(resource: ResourceName): Option[RequestFields] = {
    resources.get(resource)
  }
}

/**
 * Parses a query string into a format that contains a set of resource model fields.
 *
 * Examples:
 *  - Simple field selection: `fields=name,birthday,languagePreference`
 *  - Simple includes selection: `includes=authorId`
 *  - Complex field selection: `fields=name,profiles.v1(birthday,geoLocation)`
 *    The above query would ask for the `name` field of the current resource to be included in the
 *    response, as well as the `birthday` and `geoLocation` fields of the `profiles.v1` resource.
 *
 * The format is: a comma separated list of field names optionally interspersed with another
 * resource's field selections.
 *
 * Note: it is possible for field names to include the `.` character.
 */
private[naptime] object QueryStringParser extends RegexParsers {
  import scala.language.postfixOps

  class NaptimeParseError(source: String, msg: String)
      extends NaptimeActionException(
        httpCode = Status.BAD_REQUEST,
        errorCode = Some(s"naptime.parse.$source"),
        message = Some(s"Failed to parse includes query parameter. Error: $msg"))

  private[this] def field: Parser[String] = "-?[A-z0-9\\.]+".r
  private[this] def nonEmptyFields: Parser[Set[String]] = (field ~ (("," ~> field) *)) ^^ {
    parsed =>
      val elems = parsed._1 :: parsed._2
      elems.toSet
  }
  private[this] def subResourcePath: Parser[Seq[String]] = ("/" ~> "[A-z0-9]+".r).*
  private[this] def resourceVersion: Parser[Int] = (".v".r ~> "\\d+".r) ^^ (_.toInt)
  private[this] def resourceName: Parser[ResourceName] =
    ("[A-z0-9]+".r ~ resourceVersion ~ subResourcePath) ^^ { parsed =>
      ResourceName(parsed._1._1, parsed._1._2, parsed._2.toList)
    }
  private[this] def resource: Parser[(ResourceName, Set[String])] =
    resourceName ~ ("(" ~> nonEmptyFields <~ ")") ^^ { parsed =>
      parsed._1 -> parsed._2.toSet
    }
  private[this] def topLevelResource: Parser[Either[String, (ResourceName, Set[String])]] =
    resource ^^ (Right(_))
  private[this] def topLevelField: Parser[Either[String, (ResourceName, Set[String])]] =
    field ^^ (Left(_))
  private[this] def topLevelElement: Parser[Either[String, (ResourceName, Set[String])]] =
    topLevelResource | topLevelField

  private[this] def fieldsContent: Parser[QueryFields] =
    (topLevelElement ~ (("," ~ " ".? ~> topLevelElement) *)) ^^ { parsed =>
      val elements = parsed._1 :: parsed._2
      elements.foldLeft(QueryFields(Set.empty, Map.empty)) { (a, b) =>
        b match {
          case Left(field)     => a.copy(fields = a.fields + field)
          case Right(resource) => a.copy(resources = a.resources + resource)
        }
      }
    }

  private[this] val fieldsAllContent = phrase(fieldsContent) // Marked as val for performance.

  private[this] def includesContent: Parser[QueryIncludes] =
    (topLevelElement ~ (("," ~ " ".? ~> topLevelElement) *)) ^^ { parsed =>
      val elements = parsed._1 :: parsed._2
      elements.foldLeft(QueryIncludes(Set.empty, Map.empty)) { (a, b) =>
        b match {
          case Left(field)     => a.copy(fields = a.fields + field)
          case Right(resource) => a.copy(resources = a.resources + resource)
        }
      }
    }

  private[this] val includesAllContent = phrase(includesContent)

  def parseQueryFields(input: String): ParseResult[QueryFields] = parse(fieldsAllContent, input)
  def parseQueryIncludes(input: String): ParseResult[QueryIncludes] =
    parse(includesAllContent, input)
}

trait GraphQLRelation {
  val resourceName: ResourceName
  val arguments: Map[String, String]
  val description: String
  val authOverride: Option[AuthOverride]

  def toAnnotation: GraphQLRelationAnnotation
}

case class FinderGraphQLRelation(
    resourceName: ResourceName,
    finderName: String,
    arguments: Map[String, String] = Map.empty,
    description: String = "",
    authOverride: Option[AuthOverride] = None)
    extends GraphQLRelation {

  def toAnnotation: GraphQLRelationAnnotation = {
    val mergedArguments = arguments + ("q" -> finderName)
    GraphQLRelationAnnotation(
      resourceName.identifier,
      mergedArguments,
      RelationType.FINDER,
      authOverride)
  }
}

case class MultiGetGraphQLRelation(
    resourceName: ResourceName,
    ids: String,
    arguments: Map[String, String] = Map.empty,
    description: String = "",
    authOverride: Option[AuthOverride] = None)
    extends GraphQLRelation {

  def toAnnotation: GraphQLRelationAnnotation = {
    val mergedArguments = arguments + ("ids" -> ids)
    GraphQLRelationAnnotation(
      resourceName.identifier,
      mergedArguments,
      RelationType.MULTI_GET,
      authOverride)
  }
}

case class GetGraphQLRelation(
    resourceName: ResourceName,
    id: String,
    arguments: Map[String, String] = Map.empty,
    description: String = "",
    authOverride: Option[AuthOverride] = None)
    extends GraphQLRelation {

  def toAnnotation: GraphQLRelationAnnotation = {
    val mergedArguments = arguments + ("ids" -> id)
    GraphQLRelationAnnotation(
      resourceName.identifier,
      mergedArguments,
      RelationType.GET,
      authOverride)
  }
}

case class SingleElementFinderGraphQLRelation(
    resourceName: ResourceName,
    finderName: String,
    arguments: Map[String, String] = Map.empty,
    description: String = "",
    authOverride: Option[AuthOverride] = None)
    extends GraphQLRelation {

  def toAnnotation: GraphQLRelationAnnotation = {
    val mergedArguments = arguments + ("q" -> finderName)
    GraphQLRelationAnnotation(
      resourceName.identifier,
      mergedArguments,
      RelationType.SINGLE_ELEMENT_FINDER,
      authOverride)
  }
}<|MERGE_RESOLUTION|>--- conflicted
+++ resolved
@@ -363,24 +363,14 @@
     withRelated(newRelations.toMap)
   }
 
-<<<<<<< HEAD
-  def withReverseRelations(newRelations: Map[String, ReverseRelation]): ResourceFields[T] = {
-    val intersection = newRelations.keySet.intersect(reverseRelations.keySet)
-=======
-  def withGraphQLRelations(newRelations: Map[String, GraphQLRelation]): Fields[T] = {
+  def withGraphQLRelations(newRelations: Map[String, GraphQLRelation]): ResourceFields[T] = {
     val intersection = newRelations.keySet.intersect(graphQLRelations.keySet)
->>>>>>> 7a49db0d
     require(intersection.isEmpty, s"Duplicate relations provided for: $intersection")
     copy(graphQLRelations = graphQLRelations ++ newRelations)
   }
 
-<<<<<<< HEAD
-  def withReverseRelations(newRelations: (String, ReverseRelation)*): ResourceFields[T] = {
-    withReverseRelations(newRelations.toMap)
-=======
-  def withGraphQLRelations(newRelations: (String, GraphQLRelation)*): Fields[T] = {
+  def withGraphQLRelations(newRelations: (String, GraphQLRelation)*): ResourceFields[T] = {
     withGraphQLRelations(newRelations.toMap)
->>>>>>> 7a49db0d
   }
 }
 
