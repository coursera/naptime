package org.coursera.naptime

import javax.inject.Inject

import akka.stream.Materializer
import com.google.inject.Binder
import com.google.inject.Guice
import com.google.inject.Module
import com.linkedin.data.DataMap
import com.linkedin.data.schema.DataSchema
import com.linkedin.data.schema.RecordDataSchema
import org.coursera.naptime.NestedMacroCourierTests.CoursesResource
import org.coursera.naptime.ari.FetcherError
import org.coursera.naptime.ari.Request
import org.coursera.naptime.ari.fetcher.LocalFetcher
import org.coursera.naptime.couriertests.ExpectedMergedCourse
import org.coursera.naptime.model.Keyed
import org.coursera.naptime.resources.CourierCollectionResource
import org.coursera.naptime.router2.NaptimeRoutes
import org.coursera.naptime.router2.Router
import org.junit.Test
import org.scalatest.concurrent.IntegrationPatience
import org.scalatest.concurrent.ScalaFutures
import org.scalatest.junit.AssertionsForJUnit
import play.api.libs.json.JsString
import play.api.test.FakeRequest

import scala.concurrent.ExecutionContext

/**
 * This test suite uses Courier to exercise advanced use cases for Naptime.
 */
object NestedMacroCourierTests {

  object CoursesResource {
    val ID = ResourceName("courses", 1)
  }

  class CoursesResource @Inject()(
      implicit executionContext: ExecutionContext,
      materializer: Materializer)
      extends CourierCollectionResource[String, Course] {
    override def resourceName: String = CoursesResource.ID.topLevelName

<<<<<<< HEAD
    override implicit lazy val Fields: ResourceFields[Course] = BaseFields
      .withReverseRelations(
        "instructors" -> MultiGetReverseRelation(
=======
    override implicit lazy val Fields: Fields[Course] = BaseFields
      .withGraphQLRelations(
        "instructors" -> MultiGetGraphQLRelation(
>>>>>>> 7a49db0d
          resourceName = ResourceName("instructors", 1),
          ids = "$instructorIds",
          description = "Instructors for the course"))

    /**
     * This `var` can be overridden to help fake out the implementation in particular functions.
     */
    var relatedFunction: Option[String => List[String]] = None

    private[this] def fallbackRelatedFunction(id: String): List[String] = {
      id match {
        case "abc" => List("123")
        case "xyz" => List.empty
        case "qrs" => List("456", "789")
        case _     => List.empty
      }
    }

    private[this] def makeCourse(id: String): Keyed[String, Course] = {
      val relatedInstructors = relatedFunction.getOrElse(fallbackRelatedFunction _)(id)

      Keyed(id, Course(s"course-$id", s"$id description", relatedInstructors))
    }

    def get(id: String) = Nap.get { ctx =>
      Ok(makeCourse(id))
    }

    def multiGet(ids: Set[String]) = Nap.multiGet { ctx =>
      Ok(ids.map(id => makeCourse(id)).toList)
    }

    def search(query: Option[String]) = Nap.finder { ctx =>
      val ids = query.map(List(_)).getOrElse(List("abc", "qrs"))
      Ok(ids.map(id => makeCourse(id)))
    }

    def byInstructor(instructorId: String) = Nap.finder { ctx =>
      val ids = instructorId match {
        case "123" => List("xyz")
        case "456" => List("xyz", "abc")
        case "789" => List("qrs")
        case _     => List.empty
      }
      Ok(ids.map(id => makeCourse(id)))
    }
  }

  class InstructorsResource @Inject()(implicit ec: ExecutionContext, mat: Materializer)
      extends CourierCollectionResource[String, Instructor]() {
    override def resourceName: String = "instructors"

    def multiGet(ids: Set[String]) = Nap.multiGet { ctx =>
      ???
    }

  }

  val courseRouter = Router.build[CoursesResource]
  val instructorRouter = Router.build[InstructorsResource]
}

class NestedMacroCourierTests
    extends AssertionsForJUnit
    with ScalaFutures
    with ResourceTestImplicits
    with IntegrationPatience {

  val implicitsModule = new Module {
    override def configure(binder: Binder): Unit = {
      binder.bind(classOf[ExecutionContext]).toInstance(executionContext)
      binder.bind(classOf[Materializer]).toInstance(materializer)
    }
  }

  @Test
  def checkCoursesMergedType(): Unit = {
    val types = NestedMacroCourierTests.courseRouter.types
    assert(3 === types.size, s"Got $types")
    val mergedTypeOpt =
      types.find(_.key == "org.coursera.naptime.NestedMacroCourierTests.CoursesResource.Model")
    assert(mergedTypeOpt.isDefined)
    val mergedType = mergedTypeOpt.get
    assert(!mergedType.value.hasError)
    assert(mergedType.value.getType === DataSchema.Type.RECORD)
    val mergedValueRecord = mergedType.value.asInstanceOf[RecordDataSchema]
    assert(5 === mergedValueRecord.getFields.size(), mergedValueRecord)
    val instructorsField = mergedValueRecord.getField("instructors")
    assert(null != instructorsField, instructorsField)
    assert(null != instructorsField.getProperties)
    val typesProperty = instructorsField.getProperties.get(Types.Relations.RELATION_PROPERTY_NAME)
    assert(null != typesProperty)
    assert(typesProperty.isInstanceOf[DataMap])
    val annotation = typesProperty.asInstanceOf[DataMap]
    assert(annotation.getString("resourceName") === "instructors.v1")
    assert(annotation.getDataMap("arguments").getString("ids") === "$instructorIds")
    assert(annotation.getString("relationType") === "MULTI_GET")
  }

  @Test
  def checkMergedCourseModelSchema(): Unit = {
    val types = NestedMacroCourierTests.courseRouter.types
    val mergedType =
      types.find(_.key == "org.coursera.naptime.NestedMacroCourierTests.CoursesResource.Model").get
    assert(
      ExpectedMergedCourse.SCHEMA.getFields === mergedType.value
        .asInstanceOf[RecordDataSchema]
        .getFields)
  }

  @Test
  def coursesLocalFetcher_Get(): Unit = {
    val injector = Guice.createInjector(implicitsModule)
    val routerBuilders =
      Set(NestedMacroCourierTests.courseRouter, NestedMacroCourierTests.instructorRouter)
    val naptimeRoutes = NaptimeRoutes(injector, routerBuilders)
    val fetcher = new LocalFetcher(naptimeRoutes)

    val request = Request(
      requestHeader = FakeRequest(),
      resource = CoursesResource.ID,
      arguments = Set("id" -> JsString("abc")),
      authOverride = None)

    val response = fetcher.data(request, isDebugMode = false).futureValue

    assert(
      response.left.get === FetcherError(
        code = 404,
        message = "Handler was not a RestAction, or Get attempted",
        url = Some("/api/courses.v1?id=abc")))
  }

  @Test
  def coursesLocalFetcher_MultiGet(): Unit = {
    val injector = Guice.createInjector(implicitsModule)
    val routerBuilders =
      Set(NestedMacroCourierTests.courseRouter, NestedMacroCourierTests.instructorRouter)
    val naptimeRoutes = NaptimeRoutes(injector, routerBuilders)
    val fetcher = new LocalFetcher(naptimeRoutes)

    val request = Request(
      requestHeader = FakeRequest(),
      resource = CoursesResource.ID,
      arguments = Set("ids" -> JsString("abc,qrs")),
      authOverride = None)

    val response = fetcher.data(request, isDebugMode = false).futureValue

    assert(2 === response.right.get.data.size)
    assert(response.right.get.data.exists(_.get("id") == "abc"))
    assert("course-abc" === response.right.get.data.find(_.get("id") == "abc").get.get("name"))
  }

  @Test
  def coursesLocalFetcher_Finder(): Unit = {
    val injector = Guice.createInjector(implicitsModule)
    val routerBuilders =
      Set(NestedMacroCourierTests.courseRouter, NestedMacroCourierTests.instructorRouter)
    val naptimeRoutes = NaptimeRoutes(injector, routerBuilders)
    val fetcher = new LocalFetcher(naptimeRoutes)

    val request = Request(
      requestHeader = FakeRequest(),
      resource = CoursesResource.ID,
      arguments = Set("q" -> JsString("search"), "query" -> JsString("xyz")),
      authOverride = None)

    val response = fetcher.data(request, isDebugMode = false).futureValue

    assert(1 === response.right.get.data.size)
    assert(response.right.get.data.exists(_.get("id") == "xyz"))
    assert("course-xyz" === response.right.get.data.find(_.get("id") == "xyz").get.get("name"))
  }
}<|MERGE_RESOLUTION|>--- conflicted
+++ resolved
@@ -42,15 +42,9 @@
       extends CourierCollectionResource[String, Course] {
     override def resourceName: String = CoursesResource.ID.topLevelName
 
-<<<<<<< HEAD
     override implicit lazy val Fields: ResourceFields[Course] = BaseFields
-      .withReverseRelations(
+      .withGraphQLRelations(
         "instructors" -> MultiGetReverseRelation(
-=======
-    override implicit lazy val Fields: Fields[Course] = BaseFields
-      .withGraphQLRelations(
-        "instructors" -> MultiGetGraphQLRelation(
->>>>>>> 7a49db0d
           resourceName = ResourceName("instructors", 1),
           ids = "$instructorIds",
           description = "Instructors for the course"))
